--- conflicted
+++ resolved
@@ -39,10 +39,7 @@
 } from '../logic/actor-sheet-utils.ts';
 import { itemHasTraits, createTraitHtmlForChat } from '../logic/chat/trait-resolver.ts';
 import { CardLayoutIntegration } from '../layout/item-card/integration-example.ts';
-<<<<<<< HEAD
 import { combineActionSources, rollCombinedAction, type CombinedAction } from '../logic/unified-actions.js';
-=======
->>>>>>> 5a3bd38d
 
 // Import local foundry UI adapter for safe notifications
 import { FoundryUI } from '../types/adapters/foundry-ui.ts';
@@ -379,6 +376,28 @@
             console.log('🔍 ACTOR SHEET DEBUG | Preparing card layouts for items...');
             context.cardLayouts = {};
 
+            // // Generate card layouts for each item type
+            // const itemTypes = ['weapon', 'armor', 'gear', 'action', 'feature', 'talent', 'augment'];
+            // for (const itemType of itemTypes) {
+            //     const itemsOfType = context.items[itemType] || [];
+            //     if (itemsOfType.length > 0) {
+            //         context.cardLayouts[itemType] = await CardLayoutIntegration.prepareItemCards(itemsOfType);
+            //     } else {
+            //         context.cardLayouts[itemType] = [];
+            //     }
+            // }
+            // console.log('🔍 ACTOR SHEET DEBUG | Card layouts prepared successfully');
+
+            // Add comprehensive display data to items (traits, descriptions, requirements, etc.)
+            // IMPORTANT: This must happen BEFORE card layouts are prepared
+            console.log('🔍 ACTOR SHEET DEBUG | Adding trait display data to items...');
+            await this._addTraitDisplayDataToItems(context.items);
+            console.log('🔍 ACTOR SHEET DEBUG | Trait display data added successfully');
+
+            // Prepare card layouts for each item type
+            console.log('🔍 ACTOR SHEET DEBUG | Preparing card layouts for items...');
+            context.cardLayouts = {};
+
             // Generate card layouts for each item type
             const itemTypes = ['weapon', 'armor', 'gear', 'action', 'feature', 'talent', 'augment'];
             for (const itemType of itemTypes) {
@@ -391,38 +410,10 @@
             }
             console.log('🔍 ACTOR SHEET DEBUG | Card layouts prepared successfully');
 
-            // Add comprehensive display data to items (traits, descriptions, requirements, etc.)
-<<<<<<< HEAD
-            // IMPORTANT: This must happen BEFORE card layouts are prepared
-            console.log('🔍 ACTOR SHEET DEBUG | Adding trait display data to items...');
-            await this._addTraitDisplayDataToItems(context.items);
-            console.log('🔍 ACTOR SHEET DEBUG | Trait display data added successfully');
-
-            // Prepare card layouts for each item type
-            console.log('🔍 ACTOR SHEET DEBUG | Preparing card layouts for items...');
-            context.cardLayouts = {};
-
-            // Generate card layouts for each item type
-            const itemTypes = ['weapon', 'armor', 'gear', 'action', 'feature', 'talent', 'augment'];
-            for (const itemType of itemTypes) {
-                const itemsOfType = context.items[itemType] || [];
-                if (itemsOfType.length > 0) {
-                    context.cardLayouts[itemType] = await CardLayoutIntegration.prepareItemCards(itemsOfType);
-                } else {
-                    context.cardLayouts[itemType] = [];
-                }
-            }
-            console.log('🔍 ACTOR SHEET DEBUG | Card layouts prepared successfully');
-
             // Prepare unified actions for the Actions tab
             console.log('🔍 ACTOR SHEET DEBUG | Preparing unified actions...');
             context.unifiedActions = await this._prepareUnifiedActions();
             console.log('🔍 ACTOR SHEET DEBUG | Unified actions prepared:', context.unifiedActions.length);
-=======
-            console.log('🔍 ACTOR SHEET DEBUG | Adding trait display data to items...');
-            await this._addTraitDisplayDataToItems(context.items);
-            console.log('🔍 ACTOR SHEET DEBUG | Trait display data added successfully');
->>>>>>> 5a3bd38d
 
             // Add system configuration data
             context.config = (globalThis as any).CONFIG?.AVANT || {};
@@ -435,12 +426,9 @@
             console.log('🔍 ACTOR SHEET DEBUG | Final context.editable:', context.editable);
             console.log('🔍 ACTOR SHEET DEBUG | Final context.cssClass:', context.cssClass);
             console.log('🔍 ACTOR SHEET DEBUG | Returning context from _prepareContext()');
-<<<<<<< HEAD
 
             // Store context for use in action handlers
             this.context = context;
-=======
->>>>>>> 5a3bd38d
 
             return context;
         }
@@ -915,7 +903,6 @@
             console.log('🔍 ACTOR SHEET DEBUG | Constructor called with options:', options);
             console.log('🔍 ACTOR SHEET DEBUG | Document in constructor:', options.document?.name || 'undefined');
             super(options);
-<<<<<<< HEAD
             
             // 🚨 DEBUG ApplicationV2 Form Configuration
             console.log('🔍 FORM CONFIG DEBUG | DEFAULT_OPTIONS.tag:', (this.constructor as any).DEFAULT_OPTIONS?.tag);
@@ -925,8 +912,6 @@
             console.log('🔍 FORM CONFIG DEBUG | _handleFormSubmission exists?', typeof (this.constructor as any)._handleFormSubmission);
             console.log('🔍 FORM CONFIG DEBUG | Handler function name:', (this.constructor as any).DEFAULT_OPTIONS?.form?.handler?.name);
             
-=======
->>>>>>> 5a3bd38d
             console.log('🔍 ACTOR SHEET DEBUG | Constructor completed, this.document exists:', !!this.document);
         }
 
